from fastapi import HTTPException
import os
import boto3
from faster_whisper import WhisperModel
from botocore.exceptions import NoCredentialsError, ClientError
from configurations.config import settings
import time
import datetime
<<<<<<< HEAD
import argparse
from logger_util import LogWriter
=======
>>>>>>> 6bab8560

# Load Whisper model
model = WhisperModel("base.en", device='auto', compute_type='int8')

def transcribe_with_whisper(audio_file_path: str) -> str:
    """
    Transcribe audio file using OpenAI Whisper
    Returns path to generated VTT file
    """
    try:
<<<<<<< HEAD
                
=======
        start_time = time.time()  
        
>>>>>>> 6bab8560
        segments, _ = model.transcribe(audio_file_path)
        
        vtt_content = "WEBVTT\n\n"
        for i, segment in enumerate(segments):
            start = format_time(segment.start)
            end = format_time(segment.end)
            text = segment.text.strip()
            vtt_content += f"{start} --> {end}\n{text}\n\n"

        base_name = os.path.splitext(os.path.basename(audio_file_path))[0]
        vtt_filename = os.path.join("/tmp", f"{base_name}.vtt")
        with open(vtt_filename, "w", encoding="utf-8") as f:
            f.write(vtt_content)
            
        elapsed_time = time.time() - start_time
        print(f"Time taken: {elapsed_time * 1000:.2f} ms")
        
        return vtt_filename

    except Exception as e:
        raise HTTPException(status_code=500, detail=f"Transcription failed: {str(e)}")

def convert_to_vtt(result):
    """
    Convert Whisper result to VTT format
    """
    vtt_content = "WEBVTT\n\n"
    
    for segment in result['segments']:
        start_time = format_time(segment['start'])
        end_time = format_time(segment['end'])
        text = segment['text'].strip()
        
        vtt_content += f"{start_time} --> {end_time}\n{text}\n\n"
    
    return vtt_content

def create_timestamped_folder() -> str:
    """
    Create a timestamped folder with format YYYY-MM-DD_HH-MM-SS
    Returns the full path to the created directory
    """
    timestamp = datetime.datetime.now().strftime("%Y-%m-%d_%H-%M-%S")
    folder_path = timestamp
    
    # Create the directory if it doesn't exist
    if not os.path.exists(folder_path):
        os.makedirs(folder_path)
        print(f"Created timestamped folder: {folder_path}")
    
    return folder_path

def format_time(seconds):
    """
    Format time in seconds to VTT time format (HH:MM:SS.mmm)
    """
    hours = int(seconds // 3600)
    minutes = int((seconds % 3600) // 60)
    seconds = seconds % 60
    milliseconds = int((seconds - int(seconds)) * 1000)
    seconds = int(seconds)
    
    return f"{hours:02d}:{minutes:02d}:{seconds:02d}.{milliseconds:03d}"

def create_s3_client():
    """
    Create and return S3 client with credentials from settings
    """
    try:
        s3_client = boto3.client(
            's3',
            aws_access_key_id=settings.AWS_ACCESS_KEY_ID,
            aws_secret_access_key=settings.AWS_SECRET_ACCESS_KEY,
            region_name=settings.AWS_REGION
        )
        return s3_client
    except NoCredentialsError:
        raise HTTPException(
            status_code=500,
            detail="AWS credentials not found"
        )
    except Exception as e:
        raise HTTPException(
            status_code=500,
            detail=f"Error creating S3 client: {str(e)}"
        )

def upload_to_s3(file_path: str, s3_key: str) -> str:
    """
    Upload file to S3 bucket
    Returns S3 URL of uploaded file
    """
    try:
        s3_client = create_s3_client()
        s3_client.upload_file(file_path, settings.BUCKET_NAME, s3_key)
        
        return f"https://{settings.BUCKET_NAME}.s3.amazonaws.com/{s3_key}"
    except FileNotFoundError:
        raise HTTPException(
            status_code=404,
            detail=f"File not found: {file_path}"
        )
    except ClientError as e:
        raise HTTPException(
            status_code=500,
            detail=f"Error uploading to S3: {str(e)}"
        )

def download_from_s3(s3_key: str, local_path: str) -> str:
    """
    Download file from S3 bucket to local path
    Returns local file path
    """
    try:
        s3_client = create_s3_client()
        s3_client.download_file(settings.BUCKET_NAME, s3_key, local_path)
        
        return local_path
    except ClientError as e:
        raise HTTPException(
            status_code=500,
            detail=f"Error downloading from S3: {str(e)}"
        )

def get_s3_pages(bucket_name: str, prefix: str = ""):
    """
    List objects in S3 bucket with optional prefix
    Returns list of object keys
    """
    try:
        s3_client = create_s3_client()
        paginator = s3_client.get_paginator('list_objects_v2')
        pages = paginator.paginate(Bucket=bucket_name, Prefix=prefix, PageSize=500)
        yield from pages
    except ClientError as e:
        raise HTTPException(
            status_code=500,
            detail=f"Error listing S3 objects: {str(e)}"
        )

def batch_upload_files(input_path: str = 'input', prefix: str = 'media/'):
    """
    Batch upload all media files from input directory to S3 bucket
    """
    if not os.path.exists(input_path):
        raise Exception(f'Input path "{input_path}" does not exist. Please create it with all mp3/mp4 files.')
    
    # Setup logging
    output_folder = "output"
    os.makedirs(output_folder, exist_ok=True)
    log_path = os.path.join(output_folder, "upload_log.txt")
    logger = LogWriter(log_path)
    logger.write(f"Batch upload started at {time.strftime('%Y-%m-%d %H:%M:%S')}")
    logger.write(f"Input path: {input_path}")
    logger.write(f"S3 prefix: {prefix}\n")
    
    uploaded_files = []
    failed_files = []
    
    upload_candidates = [
        filename for filename in os.listdir(input_path)
        if os.path.isfile(os.path.join(input_path, filename)) and
           os.path.splitext(filename)[1].lower() in ['.mp3', '.mp4', '.wav', '.m4a', '.flac']
    ]
    total_files = len(upload_candidates)

    for i, filename in enumerate(upload_candidates, 1):
        file_path = os.path.join(input_path, filename)
        try:
            s3_key = f"{prefix}{filename}"
            s3_url = upload_to_s3(file_path, s3_key)
            uploaded_files.append({'filename': filename, 'url': s3_url})
            msg = f"✓ Uploaded: {filename} -> {s3_key} ({total_files - i} file(s) left)"
            print(msg)
            logger.write(msg)
        except Exception as e:
            failed_files.append({'filename': filename, 'error': str(e)})
            msg = f"✗ Failed to upload {filename}: {str(e)}"
            print(msg)
            logger.write(msg)
    
    logger.write("\nUpload Summary:")
    logger.write(f"✓ Successfully uploaded: {len(uploaded_files)} files")
    logger.write(f"✗ Failed uploads: {len(failed_files)} files")
    if failed_files:
        logger.write("Failed files:")
        for f in failed_files:
            logger.write(f"    - {f['filename']}: {f['error']}")
    
    return {
        'uploaded': uploaded_files,
        'failed': failed_files,
        'total_uploaded': len(uploaded_files),
        'total_failed': len(failed_files)
    }

def process_local_files(input_path: str = 'input', output_path: str = 'output'):
    """
    Process local media files and generate VTT files
    """
    if not os.path.exists(input_path):
        raise Exception(f'Input path "{input_path}" does not exist. Please create it with all mp3/mp4 files.')

    # Create timestamped folder directly
    timestamped_output = create_timestamped_folder()
<<<<<<< HEAD
    
    # Setup logging
    log_path = os.path.join(timestamped_output, "log.txt")
    logger = LogWriter(log_path)
    logger.write(f"Local file processing started at {time.strftime('%Y-%m-%d %H:%M:%S')}")
    logger.write(f"Input path: {input_path}")
    logger.write(f"Output path: {timestamped_output}\n")
=======
>>>>>>> 6bab8560
    
    processed_files = []
    failed_files = []
    
    vtt_candidates = [
        filename for filename in os.listdir(input_path)
        if os.path.isfile(os.path.join(input_path, filename)) and
           os.path.splitext(filename)[1].lower() in ['.mp3', '.mp4', '.wav', '.m4a', '.flac']
    ]
    total_files = len(vtt_candidates)

    for i, filename in enumerate(vtt_candidates, 1):
        file_path = os.path.join(input_path, filename)
<<<<<<< HEAD
        try:
            msg = f"\nProcessing: {filename}"
            print(msg)
            logger.write(msg)
            vtt_path = transcribe_with_whisper(file_path)
            output_filename = f"{os.path.splitext(filename)[0]}.vtt"
            final_path = os.path.join(timestamped_output, output_filename)
            os.rename(vtt_path, final_path)
            processed_files.append({'input': filename, 'output': output_filename})
            msg = f"✓ Generated: {output_filename} ({total_files - i} file(s) left)"
            print(msg)
            logger.write(msg)
        except Exception as e:
            failed_files.append({'filename': filename, 'error': str(e)})
            msg = f"✗ Failed to process {filename}: {str(e)}"
            print(msg)
            logger.write(msg)
    
    logger.write("\nProcessing Summary:")
    logger.write(f"✓ Successfully processed: {len(processed_files)} files")
    logger.write(f"✗ Failed processing: {len(failed_files)} files")
    if failed_files:
        logger.write("Failed files:")
        for f in failed_files:
            logger.write(f"    - {f['filename']}: {f['error']}")
=======
        
        if os.path.isfile(file_path):
            file_ext = os.path.splitext(filename)[1].lower()
            
            if file_ext in ['.mp3', '.mp4', '.wav', '.m4a', '.flac']:
                try:
                    print(f"Processing: {filename}")
                    vtt_path = transcribe_with_whisper(file_path)
                    
                    output_filename = f"{os.path.splitext(filename)[0]}.vtt"
                    final_path = os.path.join(timestamped_output, output_filename)
                    
                    os.rename(vtt_path, final_path)
                    processed_files.append({'input': filename, 'output': output_filename})
                    print(f"✓ Generated: {output_filename}")
                    
                except Exception as e:
                    failed_files.append({'filename': filename, 'error': str(e)})
                    print(f"✗ Failed to process {filename}: {str(e)}")
            else:
                print(f"⚠ Skipped {filename} (unsupported format)")
>>>>>>> 6bab8560
    
    return {
        'processed': processed_files,
        'failed': failed_files,
        'total_processed': len(processed_files),
        'total_failed': len(failed_files)
    }

if __name__ == '__main__':
        
    parser = argparse.ArgumentParser(description='VTT Generator Seeding Script')
    parser.add_argument('--action', choices=['upload', 'process'], required=True,
                       help='Action to perform: upload files to S3 or process files locally')
    parser.add_argument('--input', default='input', help='Input directory path (default: input)')
    parser.add_argument('--output', default='output', help='Output directory path (default: output)')
    parser.add_argument('--prefix', default='media/', help='S3 prefix for uploads (default: media/)')
    
    args = parser.parse_args()
    
    if args.action == 'upload':
        print("Starting batch upload to S3...")
        result = batch_upload_files(args.input, args.prefix)
        print(f"\nUpload Summary:")
        print(f"✓ Successfully uploaded: {result['total_uploaded']} files")
        print(f"✗ Failed uploads: {result['total_failed']} files")
        
    elif args.action == 'process':
        start_time = time.time()
        print("Starting local file processing...")
        result = process_local_files(args.input, args.output)
        elapsed_time = time.time() - start_time
        print(f"\nProcessing Summary:")
        print(f"✓ Successfully processed: {result['total_processed']} files")
        print(f"✗ Failed processing: {result['total_failed']} files")
        print(f" Time Taken: {elapsed_time / 60:.2f} minutes")<|MERGE_RESOLUTION|>--- conflicted
+++ resolved
@@ -6,11 +6,8 @@
 from configurations.config import settings
 import time
 import datetime
-<<<<<<< HEAD
 import argparse
 from logger_util import LogWriter
-=======
->>>>>>> 6bab8560
 
 # Load Whisper model
 model = WhisperModel("base.en", device='auto', compute_type='int8')
@@ -21,12 +18,7 @@
     Returns path to generated VTT file
     """
     try:
-<<<<<<< HEAD
                 
-=======
-        start_time = time.time()  
-        
->>>>>>> 6bab8560
         segments, _ = model.transcribe(audio_file_path)
         
         vtt_content = "WEBVTT\n\n"
@@ -232,7 +224,6 @@
 
     # Create timestamped folder directly
     timestamped_output = create_timestamped_folder()
-<<<<<<< HEAD
     
     # Setup logging
     log_path = os.path.join(timestamped_output, "log.txt")
@@ -240,8 +231,6 @@
     logger.write(f"Local file processing started at {time.strftime('%Y-%m-%d %H:%M:%S')}")
     logger.write(f"Input path: {input_path}")
     logger.write(f"Output path: {timestamped_output}\n")
-=======
->>>>>>> 6bab8560
     
     processed_files = []
     failed_files = []
@@ -255,7 +244,6 @@
 
     for i, filename in enumerate(vtt_candidates, 1):
         file_path = os.path.join(input_path, filename)
-<<<<<<< HEAD
         try:
             msg = f"\nProcessing: {filename}"
             print(msg)
@@ -281,29 +269,6 @@
         logger.write("Failed files:")
         for f in failed_files:
             logger.write(f"    - {f['filename']}: {f['error']}")
-=======
-        
-        if os.path.isfile(file_path):
-            file_ext = os.path.splitext(filename)[1].lower()
-            
-            if file_ext in ['.mp3', '.mp4', '.wav', '.m4a', '.flac']:
-                try:
-                    print(f"Processing: {filename}")
-                    vtt_path = transcribe_with_whisper(file_path)
-                    
-                    output_filename = f"{os.path.splitext(filename)[0]}.vtt"
-                    final_path = os.path.join(timestamped_output, output_filename)
-                    
-                    os.rename(vtt_path, final_path)
-                    processed_files.append({'input': filename, 'output': output_filename})
-                    print(f"✓ Generated: {output_filename}")
-                    
-                except Exception as e:
-                    failed_files.append({'filename': filename, 'error': str(e)})
-                    print(f"✗ Failed to process {filename}: {str(e)}")
-            else:
-                print(f"⚠ Skipped {filename} (unsupported format)")
->>>>>>> 6bab8560
     
     return {
         'processed': processed_files,
